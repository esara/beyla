package otel

import (
	"context"
	"fmt"
	"time"

	"golang.org/x/exp/slog"

	"go.opentelemetry.io/otel/exporters/otlp/otlpmetric/otlpmetrichttp"
	"go.opentelemetry.io/otel/metric/instrument"
	"go.opentelemetry.io/otel/sdk/metric"
	"go.opentelemetry.io/otel/sdk/resource"
	semconv "go.opentelemetry.io/otel/semconv/v1.17.0"

	"github.com/grafana/http-autoinstrument/pkg/spanner"
)

<<<<<<< HEAD
func (r *Reporter) ReportMetrics(spans <-chan spanner.HTTPRequestSpan) {
=======
type MetricsReporter struct {
	exporter metric.Exporter
	provider *metric.MeterProvider
	duration instrument.Float64Histogram
}

func NewMetricsReporter(svcName, endpoint string, interval time.Duration) (*MetricsReporter, error) {
	ctx := context.TODO()

	mr := MetricsReporter{}

	// TODO: make configurable
	resources := resource.NewWithAttributes(
		semconv.SchemaURL,
		semconv.ServiceNameKey.String(svcName),
	)
	var err error
	// TODO: allow configuring auth headers and secure/insecure connections
	mr.exporter, err = otlpmetrichttp.New(ctx,
		otlpmetrichttp.WithEndpoint(endpoint),
		otlpmetrichttp.WithInsecure(),
	)
	if err != nil {
		return nil, fmt.Errorf("creating metric exporter: %w", err)
	}
	mr.provider = metric.NewMeterProvider(
		metric.WithResource(resources),
		metric.WithReader(metric.NewPeriodicReader(mr.exporter,
			metric.WithInterval(interval))),
	)
	mr.duration, err = mr.provider.Meter(reporterName).
		Float64Histogram("duration", instrument.WithUnit("ms"))
	if err != nil {
		return nil, fmt.Errorf("creating duration histogram metric: %w", err)
	}
	return &mr, nil
}

func (r *MetricsReporter) close() {
	if err := r.provider.Shutdown(context.TODO()); err != nil {
		slog.With("component", "MetricsReporter").Error("closing metrics provider", err)
	}
	if err := r.exporter.Shutdown(context.TODO()); err != nil {
		slog.With("component", "MetricsReporter").Error("closing metrics exporter", err)
	}
}

func (r *MetricsReporter) ReportMetrics(spans <-chan spanner.HTTPRequestSpan) {
	defer r.close()
>>>>>>> 868bcc7b
	for span := range spans {
		// TODO: for more accuracy, there must be a way to set the metric time from the actual span end time
		r.duration.Record(context.TODO(),
			span.End.Sub(span.Start).Seconds()*1000,
			semconv.HTTPMethod(span.Method),
			semconv.HTTPStatusCode(span.Status),
			semconv.HTTPTarget(span.Path),
		)
	}
}<|MERGE_RESOLUTION|>--- conflicted
+++ resolved
@@ -16,9 +16,6 @@
 	"github.com/grafana/http-autoinstrument/pkg/spanner"
 )
 
-<<<<<<< HEAD
-func (r *Reporter) ReportMetrics(spans <-chan spanner.HTTPRequestSpan) {
-=======
 type MetricsReporter struct {
 	exporter metric.Exporter
 	provider *metric.MeterProvider
@@ -68,7 +65,6 @@
 
 func (r *MetricsReporter) ReportMetrics(spans <-chan spanner.HTTPRequestSpan) {
 	defer r.close()
->>>>>>> 868bcc7b
 	for span := range spans {
 		// TODO: for more accuracy, there must be a way to set the metric time from the actual span end time
 		r.duration.Record(context.TODO(),
