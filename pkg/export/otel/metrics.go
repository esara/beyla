package otel

import (
	"context"
	"fmt"
	"os"
	"time"

	"golang.org/x/exp/slog"

	"github.com/grafana/http-autoinstrument/pkg/transform"
	"github.com/mariomac/pipes/pkg/node"
	"go.opentelemetry.io/otel/attribute"
	"go.opentelemetry.io/otel/exporters/otlp/otlpmetric/otlpmetrichttp"
	"go.opentelemetry.io/otel/metric/instrument"
	"go.opentelemetry.io/otel/sdk/metric"
	"go.opentelemetry.io/otel/sdk/resource"
	semconv "go.opentelemetry.io/otel/semconv/v1.17.0"
)

type MetricsConfig struct {
	ServiceName     string        `yaml:"service_name" env:"SERVICE_NAME"`
	Interval        time.Duration `yaml:"interval" env:"METRICS_INTERVAL"`
	Endpoint        string        `yaml:"endpoint" env:"OTEL_EXPORTER_OTLP_ENDPOINT"`
	MetricsEndpoint string        `yaml:"-" env:"OTEL_EXPORTER_OTLP_METRICS_ENDPOINT"`
	// ReportTarget specifies whether http.target should be submitted as a metric attribute. It is disabled by
	// default to avoid cardinality explosion in paths with IDs. In that case, it is recommended to group these
	// requests in the Routes node
	ReportTarget   bool `yaml:"report_target" env:"OTEL_EXPORTER_REPORT_TARGET"`
	ReportPeerInfo bool `yaml:"report_peer" env:"OTEL_EXPORTER_REPORT_PEER"`
}

// Enabled specifies that the OTEL metrics node is enabled if and only if
// either the OTEL endpoint and OTEL metrics endpoint is defined.
// If not enabled, this node won't be instantiated
func (m MetricsConfig) Enabled() bool {
	return m.Endpoint != "" || m.MetricsEndpoint != ""
}

type MetricsReporter struct {
	reportTarget bool
	reportPeer   bool
	exporter     metric.Exporter
	provider     *metric.MeterProvider
	duration     instrument.Float64Histogram
}

func MetricsReporterProvider(cfg MetricsConfig) node.TerminalFunc[transform.HTTPRequestSpan] {
	mr, err := newMetricsReporter(&cfg)
	if err != nil {
		slog.Error("can't instantiate OTEL metrics reporter", err)
		os.Exit(-1)
	}
	return mr.reportMetrics
}

func newMetricsReporter(cfg *MetricsConfig) (*MetricsReporter, error) {
	ctx := context.TODO()

	endpoint := cfg.MetricsEndpoint
	if endpoint == "" {
		endpoint = cfg.Endpoint
	}

	mr := MetricsReporter{
		reportTarget: cfg.ReportTarget,
		reportPeer:   cfg.ReportPeerInfo,
	}

	// TODO: make configurable
	resources := resource.NewWithAttributes(
		semconv.SchemaURL,
		semconv.ServiceNameKey.String(cfg.ServiceName),
	)
	var err error
	// TODO: allow configuring auth headers and secure/insecure connections
	mr.exporter, err = otlpmetrichttp.New(ctx,
		otlpmetrichttp.WithEndpoint(endpoint),
		otlpmetrichttp.WithInsecure(),
	)
	if err != nil {
		return nil, fmt.Errorf("creating metric exporter: %w", err)
	}
	mr.provider = metric.NewMeterProvider(
		metric.WithResource(resources),
		metric.WithReader(metric.NewPeriodicReader(mr.exporter,
			metric.WithInterval(cfg.Interval))),
	)
	mr.duration, err = mr.provider.Meter(reporterName).
		Float64Histogram("duration", instrument.WithUnit("ms"))
	if err != nil {
		return nil, fmt.Errorf("creating duration histogram metric: %w", err)
	}
	return &mr, nil
}

func (r *MetricsReporter) close() {
	if err := r.provider.Shutdown(context.TODO()); err != nil {
		slog.With("component", "MetricsReporter").Error("closing metrics provider", err)
	}
	if err := r.exporter.Shutdown(context.TODO()); err != nil {
		slog.With("component", "MetricsReporter").Error("closing metrics exporter", err)
	}
}

func (r *MetricsReporter) reportMetrics(spans <-chan transform.HTTPRequestSpan) {
	defer r.close()
	for span := range spans {
		attrs := []attribute.KeyValue{
			semconv.HTTPMethod(span.Method),
			semconv.HTTPStatusCode(span.Status),
<<<<<<< HEAD
			semconv.NetSockPeerAddr(span.Peer),
			semconv.NetSockPeerPort(span.PeerPort),
			semconv.NetHostName(span.Host),
			semconv.NetHostPort(span.HostPort),
			semconv.NetSockHostAddr(span.LocalIP),
=======
>>>>>>> 507f447f
		}
		if r.reportTarget {
			attrs = append(attrs, semconv.HTTPTarget(span.Path))
		}
		if r.reportPeer {
			attrs = append(attrs, semconv.NetSockPeerAddr(span.Peer))
		}
		if span.Route != "" {
			attrs = append(attrs, semconv.HTTPRoute(span.Route))
		}
		// TODO: for more accuracy, there must be a way to set the metric time from the actual span end time
		r.duration.Record(context.TODO(), span.End.Sub(span.Start).Seconds()*1000, attrs...)
	}
}<|MERGE_RESOLUTION|>--- conflicted
+++ resolved
@@ -109,14 +109,6 @@
 		attrs := []attribute.KeyValue{
 			semconv.HTTPMethod(span.Method),
 			semconv.HTTPStatusCode(span.Status),
-<<<<<<< HEAD
-			semconv.NetSockPeerAddr(span.Peer),
-			semconv.NetSockPeerPort(span.PeerPort),
-			semconv.NetHostName(span.Host),
-			semconv.NetHostPort(span.HostPort),
-			semconv.NetSockHostAddr(span.LocalIP),
-=======
->>>>>>> 507f447f
 		}
 		if r.reportTarget {
 			attrs = append(attrs, semconv.HTTPTarget(span.Path))
