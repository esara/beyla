package otel

import (
	"context"
	"fmt"
	"os"

	"golang.org/x/exp/slog"

	"github.com/grafana/http-autoinstrument/pkg/transform"
	"github.com/mariomac/pipes/pkg/node"
	"go.opentelemetry.io/otel/attribute"
	"go.opentelemetry.io/otel/exporters/otlp/otlptrace"
	"go.opentelemetry.io/otel/exporters/otlp/otlptrace/otlptracehttp"
	"go.opentelemetry.io/otel/sdk/resource"
	"go.opentelemetry.io/otel/sdk/trace"
	semconv "go.opentelemetry.io/otel/semconv/v1.17.0"
	trace2 "go.opentelemetry.io/otel/trace"
)

const reporterName = "github.com/grafana/http-autoinstrument"

type TracesConfig struct {
	ServiceName    string `yaml:"service_name" env:"SERVICE_NAME"`
	Endpoint       string `yaml:"endpoint" env:"OTEL_EXPORTER_OTLP_ENDPOINT"`
	TracesEndpoint string `yaml:"-" env:"OTEL_EXPORTER_OTLP_TRACES_ENDPOINT"`
}

// Enabled specifies that the OTEL traces node is enabled if and only if
// either the OTEL endpoint and OTEL traces endpoint is defined.
// If not enabled, this node won't be instantiated
func (m TracesConfig) Enabled() bool {
	return m.Endpoint != "" || m.TracesEndpoint != ""
}

type TracesReporter struct {
	traceExporter *otlptrace.Exporter
	traceProvider *trace.TracerProvider
}

func TracesReporterProvider(cfg TracesConfig) node.TerminalFunc[transform.HTTPRequestSpan] {
	endpoint := cfg.TracesEndpoint
	if endpoint == "" {
		endpoint = cfg.Endpoint
	}
	tr, err := newTracesReporter(cfg.ServiceName, endpoint)
	if err != nil {
		slog.Error("can't instantiate OTEL traces reporter", err)
		os.Exit(-1)
	}
	return tr.reportTraces
}

func newTracesReporter(svcName, endpoint string) (*TracesReporter, error) {
	ctx := context.TODO()

	r := TracesReporter{}

	// TODO: make configurable
	resources := resource.NewWithAttributes(
		semconv.SchemaURL,
		semconv.ServiceNameKey.String(svcName),
	)

	// Instantiate the OTLP HTTP traceExporter
	// TODO: better use GRPC (secure)
	var err error
	// TODO: allow configuring auth headers and secure/insecure connections
	r.traceExporter, err = otlptracehttp.New(ctx,
		otlptracehttp.WithEndpoint(endpoint),
		otlptracehttp.WithInsecure(), // TODO: configurable
	)
	if err != nil {
		return nil, fmt.Errorf("creating trace exporter: %w", err)
	}

	r.traceProvider = trace.NewTracerProvider(
		trace.WithResource(resources),
		trace.WithSyncer(r.traceExporter),
	)

	return &r, nil
}

func (r *TracesReporter) close() {
	if err := r.traceProvider.Shutdown(context.TODO()); err != nil {
		slog.With("component", "TracesReporter").Error("closing traces provider", err)
	}
	if err := r.traceExporter.Shutdown(context.TODO()); err != nil {
		slog.With("component", "TracesReporter").Error("closing traces exporter", err)
	}
}

func (r *TracesReporter) reportTraces(spans <-chan transform.HTTPRequestSpan) {
	defer r.close()
	tracer := r.traceProvider.Tracer(reporterName)
	for span := range spans {
		// TODO: add src/dst ip and dst port
		attrs := []attribute.KeyValue{
			semconv.HTTPMethod(span.Method),
			semconv.HTTPStatusCode(span.Status),
			semconv.HTTPTarget(span.Path),
			semconv.NetSockPeerAddr(span.Peer),
<<<<<<< HEAD
			semconv.NetSockPeerPort(span.PeerPort),
			semconv.NetHostName(span.Host),
			semconv.NetHostPort(span.HostPort),
			semconv.NetSockHostAddr(span.LocalIP),
=======
>>>>>>> 507f447f
		}
		if span.Route != "" {
			attrs = append(attrs, semconv.HTTPRoute(span.Route))
		}

		// TODO: there must be a better way to instantiate spans
		_, sp := tracer.Start(context.TODO(), "session",
			trace2.WithTimestamp(span.Start),
			trace2.WithAttributes(attrs...),
			// TODO: trace2.WithSpanKind()
		)
		sp.End(trace2.WithTimestamp(span.End))
	}
}<|MERGE_RESOLUTION|>--- conflicted
+++ resolved
@@ -101,13 +101,9 @@
 			semconv.HTTPStatusCode(span.Status),
 			semconv.HTTPTarget(span.Path),
 			semconv.NetSockPeerAddr(span.Peer),
-<<<<<<< HEAD
-			semconv.NetSockPeerPort(span.PeerPort),
 			semconv.NetHostName(span.Host),
 			semconv.NetHostPort(span.HostPort),
 			semconv.NetSockHostAddr(span.LocalIP),
-=======
->>>>>>> 507f447f
 		}
 		if span.Route != "" {
 			attrs = append(attrs, semconv.HTTPRoute(span.Route))
